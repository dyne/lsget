--- conflicted
+++ resolved
@@ -217,9 +217,8 @@
       }
     </style>
   </head>
-<<<<<<< HEAD
     <body>
-      <div class="layout" data-signals="{ ps1: 'guest@browser:~$ ', cwd: '~', current: '', buffer: '<div class=\'line out\'>Welcome to lsget!</div><div class=\'line out\'>Type one of the commands below to get started.</div><div class=\'line out\'></div><div class=\'line out\'>Available commands:</div><div class=\'line out\'>• pwd - print working directory</div><div class=\'line out\'>• ls [-l]|dir [-l] - list files</div><div class=\'line out\'>• cd DIR - change directory</div><div class=\'line out\'>• cat FILE - view a text file</div><div class=\'line out\'>• get|rget|download FILE - download a file</div><div class=\'line out\'></div><br/>', history: [], histIndex: 0, readme: '' }">
+      <div class="layout" data-signals="{ ps1: 'guest@browser:~$ ', cwd: '~', current: '', buffer: '<div class=\'line out\'>Welcome to lsget!</div><div class=\'line out\'>Type one of the commands below to get started.</div><div class=\'line out\'></div><div class=\'line out\'>Available commands:</div><div class=\'line out\'>• pwd - print working directory</div><div class=\'line out\'>• ls [-l]|dir [-l] - list files</div><div class=\'line out\'>• cd DIR - change directory</div><div class=\'line out\'>• cat FILE - view a text file</div><div class=\'line out\'>• get|rget|download FILE - download a file</div><div class=\'line out\'></div><div class=\'line out\'>• tree [-L<DEPTH>] [-a] - directory structure</div><div class=\'line out\'></div><br/>', history: [], histIndex: 0, readme: '' }">
         <div
           class="terminal"
           data-on-load="
@@ -232,15 +231,6 @@
           "
           data-on-click="el.querySelector('#ghost').focus()"
           data-on-keydown="
-=======
-  <body>
-    <div
-      class="terminal"
-      data-signals="{ ps1: 'guest@browser:~$ ', cwd: '~', current: '', buffer: '<div class=\'line out\'>Welcome to lsget!</div><div class=\'line out\'>Type one of the commands below to get started.</div><div class=\'line out\'></div><div class=\'line out\'>Available commands:</div><div class=\'line out\'>• pwd - print working directory</div><div class=\'line out\'>• ls [-l]|dir [-l] - list files</div><div class=\'line out\'>• cd DIR - change directory</div><div class=\'line out\'>• cat FILE - view a text file</div><div class=\'line out\'>• get|rget|download FILE - download a file</div><div class=\'line out\'>• tree [-L<DEPTH>] [-a] - directory structure</div><div class=\'line out\'></div><br/>', history: [], histIndex: 0 }"
-      data-on-load="el.querySelector('#ghost').focus()"
-      data-on-click="el.querySelector('#ghost').focus()"
-      data-on-keydown="
->>>>>>> 70168a18
          const k=evt.key;
          if (k==='Enter') {
            const cmd = $current;
